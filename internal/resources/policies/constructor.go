--- conflicted
+++ resolved
@@ -245,25 +245,6 @@
 	if err != nil {
 		return err
 	}
-
-<<<<<<< HEAD
-	// TODO put this back
-
-	// if resource.Scope.AllComputers && (resource.Scope.Computers != nil ||
-	// 	resource.Scope.ComputerGroups != nil ||
-	// 	resource.Scope.Departments != nil ||
-	// 	resource.Scope.Buildings != nil) {
-	// 	return fmt.Errorf("invalid combination - all computers with scoped endpoints")
-	// }
-=======
-	// TODO make this better, it works for now
-	if !resource.Scope.AllComputers && (resource.Scope.Computers != nil ||
-		resource.Scope.ComputerGroups != nil ||
-		resource.Scope.Departments != nil ||
-		resource.Scope.Buildings != nil) {
-		return fmt.Errorf("invalid combination - all computers with scoped endpoints")
-	}
->>>>>>> 6d75c3e4
 
 	return nil
 }
