// computergroup_object.go
package computergroups

import (
	"log"

	"github.com/deploymenttheory/go-api-sdk-jamfpro/sdk/jamfpro"
	"github.com/deploymenttheory/terraform-provider-jamfpro/internal/endpoints/common/sharedschemas/sharedschema_constructors"
	"github.com/hashicorp/terraform-plugin-sdk/v2/helper/schema"
)

// constructJamfProComputerGroup constructs a ResourceComputerGroup object from the provided schema data.
func constructJamfProComputerGroup(d *schema.ResourceData) (*jamfpro.ResourceComputerGroup, error) {
	log.Println("LOGHERE")
	out := &jamfpro.ResourceComputerGroup{
		Name:      d.Get("name").(string),
		IsSmart:   d.Get("is_smart").(bool),
		Criteria:  &jamfpro.ComputerGroupSubsetContainerCriteria{},
		Computers: &jamfpro.ComputerGroupSubsetComputersContainer{},
	}
	log.Println("FLAG-1")

	site, err := sharedschema_constructors.GetSite(d)
	if err != nil {
		return nil, err
	}
	out.Site = site

	log.Println("FLAG-2")

	constructGroupCriteria(d, out.Criteria)
	log.Printf("%+v", out.Criteria.Criterion)

	log.Println("FLAG-3")

	return out, nil

<<<<<<< HEAD
		} else if !ok {
			return nil, fmt.Errorf("failed to get computers")
		}
	} else {
		group.Computers = nil
	}

	// Serialize and pretty-print the Computer Group object as XML for logging
	resourceXML, err := xml.MarshalIndent(group, "", "  ")
	if err != nil {
		return nil, fmt.Errorf("failed to marshal Jamf Pro Computer Group '%s' to XML: %v", group.Name, err)
	}

	log.Printf("[DEBUG] Constructed Jamf Pro Computer Group XML:\n%s\n", string(resourceXML))

	return group, nil
=======
>>>>>>> a78f0036
}

// Helper functions for nested structures

// constructGroupCriteria constructs a slice of SharedSubsetCriteria from the provided schema data.
func constructGroupCriteria(d *schema.ResourceData, home *jamfpro.ComputerGroupSubsetContainerCriteria) {
	log.Println("FLAG-2.1")
	criteria := d.Get("criteria")
	log.Println("FLAG-2.2")
	if criteria == nil {
		log.Println("FLAG-2.3")
		home = &jamfpro.ComputerGroupSubsetContainerCriteria{
			Size: 0,
		}
		return
	}
	log.Println("FLAG-2.4")
	home.Criterion = &[]jamfpro.SharedSubsetCriteria{}
	for _, crit := range criteria.([]interface{}) {
		log.Println("FLAG-2.5")
		*home.Criterion = append(*home.Criterion, jamfpro.SharedSubsetCriteria{
			Name:         crit.(map[string]interface{})["name"].(string),
			Priority:     crit.(map[string]interface{})["priority"].(int),
			AndOr:        crit.(map[string]interface{})["and_or"].(string),
			SearchType:   crit.(map[string]interface{})["search_type"].(string),
			Value:        crit.(map[string]interface{})["value"].(string),
			OpeningParen: crit.(map[string]interface{})["opening_paren"].(bool),
			ClosingParen: crit.(map[string]interface{})["closing_paren"].(bool),
		})
		log.Println("FLAG-2.6")
	}
}

// constructGroupComputers constructs a slice of ComputerGroupSubsetComputer from the provided schema data.
func constructGroupComputers(computersData []interface{}) *[]jamfpro.ComputerGroupSubsetComputer {
	var computers []jamfpro.ComputerGroupSubsetComputer
	for _, comp := range computersData {
		computerMap := comp.(map[string]interface{})
		computers = append(computers, jamfpro.ComputerGroupSubsetComputer{
			ID:            computerMap["id"].(int),
			Name:          computerMap["name"].(string),
			SerialNumber:  computerMap["serial_number"].(string),
			MacAddress:    computerMap["mac_address"].(string),
			AltMacAddress: computerMap["alt_mac_address"].(string),
		})
	}

	return &computers
}<|MERGE_RESOLUTION|>--- conflicted
+++ resolved
@@ -35,25 +35,6 @@
 
 	return out, nil
 
-<<<<<<< HEAD
-		} else if !ok {
-			return nil, fmt.Errorf("failed to get computers")
-		}
-	} else {
-		group.Computers = nil
-	}
-
-	// Serialize and pretty-print the Computer Group object as XML for logging
-	resourceXML, err := xml.MarshalIndent(group, "", "  ")
-	if err != nil {
-		return nil, fmt.Errorf("failed to marshal Jamf Pro Computer Group '%s' to XML: %v", group.Name, err)
-	}
-
-	log.Printf("[DEBUG] Constructed Jamf Pro Computer Group XML:\n%s\n", string(resourceXML))
-
-	return group, nil
-=======
->>>>>>> a78f0036
 }
 
 // Helper functions for nested structures
