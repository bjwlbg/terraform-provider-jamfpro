--- conflicted
+++ resolved
@@ -13,7 +13,6 @@
 	"github.com/deploymenttheory/terraform-provider-jamfpro/internal/endpoints/common/sharedschemas"
 	"github.com/deploymenttheory/terraform-provider-jamfpro/internal/endpoints/common/state"
 	"github.com/deploymenttheory/terraform-provider-jamfpro/internal/waitfor"
-	"howett.net/plist"
 
 	"github.com/hashicorp/terraform-plugin-sdk/v2/diag"
 	"github.com/hashicorp/terraform-plugin-sdk/v2/helper/retry"
@@ -298,343 +297,6 @@
 	// Attempt to fetch the resource by ID
 	resource, err := apiclient.Conn.GetMacOSConfigurationProfileByID(resourceIDInt)
 
-<<<<<<< HEAD
-	// Read operation with retry
-	err = retry.RetryContext(ctx, d.Timeout(schema.TimeoutRead), func() *retry.RetryError {
-		var apiErr error
-		resp, apiErr = conn.GetMacOSConfigurationProfileByID(resourceIDInt)
-		if apiErr != nil {
-			if strings.Contains(apiErr.Error(), "404") || strings.Contains(apiErr.Error(), "410") {
-				return retry.NonRetryableError(fmt.Errorf("resource not found, marked for deletion"))
-			}
-			return retry.RetryableError(apiErr)
-		}
-		return nil
-	})
-
-	if err != nil {
-		// Skip resource state removal if this is a create operation
-		if !d.IsNewResource() {
-			// If the error is a "not found" error, remove the resource from the state
-			if strings.Contains(err.Error(), "404") || strings.Contains(err.Error(), "410") {
-				d.SetId("") // Remove the resource from Terraform state
-				return diag.Diagnostics{
-					{
-						Severity: diag.Warning,
-						Summary:  "Resource not found",
-						Detail:   fmt.Sprintf("Jamf Pro macOS Configuration Profile resource with ID '%s' was not found and has been removed from the Terraform state.", resourceID),
-					},
-				}
-			}
-		}
-		// For other errors, or if this is a create operation, return a diagnostic error
-		return diag.FromErr(err)
-	}
-	// Stating - commented ones appear to be done automatically.
-	// type XMLNode struct {
-	// 	Attr     []xml.Attr
-	// 	XMLName  xml.Name
-	// 	Children []XMLNode `xml:",any"`
-	// 	Text     string    `xml:",chardata"`
-	// 	Bool string `xml`
-	// }
-
-	var payloads interface{}
-	// header := `<?xml version="1.0" encoding="UTF-8"?>` + "\n" + `<!DOCTYPE plist PUBLIC "-//Apple//DTD PLIST 1.0//EN" "http://www.apple.com/DTDs/PropertyList-1.0.dtd">` + "\n" + `<plist version="1.0">` + "\n"
-	// footer := "\n" + `</plist>`
-	format, err := plist.Unmarshal([]byte(resp.General.Payloads), &payloads)
-	if err != nil {
-		diags = append(diags, diag.FromErr(err)...)
-	}
-	payload, _ := plist.MarshalIndent(payloads, format, "    ")
-	if err := d.Set("payload", string(payload)); err != nil {
-		diags = append(diags, diag.FromErr(err)...)
-	}
-
-	// ID
-	// if err := d.Set("id", resourceID); err != nil {
-	// 	diags = append(diags, diag.FromErr(err)...)
-	// }
-
-	// Name
-	if err := d.Set("name", resp.General.Name); err != nil {
-		diags = append(diags, diag.FromErr(err)...)
-	}
-
-	// Description
-	if err := d.Set("description", resp.General.Description); err != nil {
-		diags = append(diags, diag.FromErr(err)...)
-	}
-
-	// Site
-	if resp.General.Site.ID != -1 && resp.General.Site.Name != "None" {
-		out_site := []map[string]interface{}{
-			{
-				"id":   resp.General.Site.ID,
-				"name": resp.General.Site.Name,
-			},
-		}
-
-		if err := d.Set("site", out_site); err != nil {
-			diags = append(diags, diag.FromErr(err)...)
-		}
-	} else {
-		log.Println("Not stating default site response") // TODO logging
-	}
-
-	// Category
-	if resp.General.Category.ID != -1 && resp.General.Category.Name != "No category assigned" {
-		out_category := []map[string]interface{}{
-			{
-				"id":   resp.General.Category.ID,
-				"name": resp.General.Category.Name,
-			},
-		}
-		if err := d.Set("category", out_category); err != nil {
-			diags = append(diags, diag.FromErr(err)...)
-		}
-	} else {
-		log.Println("Not stating default category response") // TODO logging
-	}
-
-	// Distribution Method
-	if err := d.Set("distribution_method", resp.General.DistributionMethod); err != nil {
-		diags = append(diags, diag.FromErr(err)...)
-	}
-
-	// User Removeable
-	if err := d.Set("user_removeable", resp.General.UserRemovable); err != nil {
-		diags = append(diags, diag.FromErr(err)...)
-	}
-
-	// Level
-	if err := d.Set("level", resp.General.Level); err != nil {
-		diags = append(diags, diag.FromErr(err)...)
-	}
-
-	// UUID
-	// if err := d.Set("uuid", resp.General.UUID); err != nil {
-	// 	diags = append(diags, diag.FromErr(err)...)
-	// }
-
-	// Redeploy On Update - not in ui
-	// if err := d.Set("redeploy_on_update", resp.General.RedeployOnUpdate); err != nil {
-	// 	diags = append(diags, diag.FromErr(err)...)
-	// }
-
-	// Scope
-
-	out_scope := make([]map[string]interface{}, 0)
-	out_scope = append(out_scope, make(map[string]interface{}, 1))
-
-	out_scope[0]["all_computers"] = resp.Scope.AllComputers
-	out_scope[0]["all_jss_users"] = resp.Scope.AllJSSUsers
-
-	// Computers
-	if len(resp.Scope.Computers) > 0 {
-		var listOfIds []int
-		for _, v := range resp.Scope.Computers {
-			listOfIds = append(listOfIds, v.ID)
-		}
-		out_scope[0]["computer_ids"] = listOfIds
-	}
-
-	// TODO make this work later. It's a replacement for the log above.
-	// comps, err := GetListOfIdsFromResp[jamfpro.MacOSConfigurationProfileSubsetComputer](resp.Scope.Computers, "id")
-	// out_scope[0]["computer_ids"] = comps
-
-	// Computer Groups
-	if len(resp.Scope.ComputerGroups) > 0 {
-		var listOfIds []int
-		for _, v := range resp.Scope.ComputerGroups {
-			listOfIds = append(listOfIds, v.ID)
-		}
-		out_scope[0]["computer_group_ids"] = listOfIds
-	}
-
-	// JSS Users
-	if len(resp.Scope.JSSUsers) > 0 {
-		var listOfIds []int
-		for _, v := range resp.Scope.JSSUsers {
-			listOfIds = append(listOfIds, v.ID)
-		}
-		out_scope[0]["jss_user_ids"] = listOfIds
-	}
-
-	// JSS User Groups
-	if len(resp.Scope.JSSUserGroups) > 0 {
-		var listOfIds []int
-		for _, v := range resp.Scope.JSSUserGroups {
-			listOfIds = append(listOfIds, v.ID)
-		}
-		out_scope[0]["jss_user_group_ids"] = listOfIds
-	}
-
-	// Buildings
-	if len(resp.Scope.Buildings) > 0 {
-		var listOfIds []int
-		for _, v := range resp.Scope.Buildings {
-			listOfIds = append(listOfIds, v.ID)
-		}
-		out_scope[0]["building_ids"] = listOfIds
-	}
-
-	// Departments
-	if len(resp.Scope.Departments) > 0 {
-		var listOfIds []int
-		for _, v := range resp.Scope.Departments {
-			listOfIds = append(listOfIds, v.ID)
-		}
-		out_scope[0]["department_ids"] = listOfIds
-	}
-
-	// Scope Limitations
-
-	out_scope_limitations := make([]map[string]interface{}, 0)
-	out_scope_limitations = append(out_scope_limitations, make(map[string]interface{}))
-	var limitationsSet bool
-
-	// Users
-	if len(resp.Scope.Limitations.Users) > 0 {
-		var listOfNames []string
-		for _, v := range resp.Scope.Limitations.Users {
-			listOfNames = append(listOfNames, v.Name)
-		}
-		out_scope_limitations[0]["user_names"] = listOfNames
-		limitationsSet = true
-	}
-
-	// Network Segments
-	if len(resp.Scope.Limitations.NetworkSegments) > 0 {
-		var listOfIds []int
-		for _, v := range resp.Scope.Limitations.NetworkSegments {
-			listOfIds = append(listOfIds, v.ID)
-		}
-		out_scope_limitations[0]["network_segment_ids"] = listOfIds
-		limitationsSet = true
-	}
-
-	// IBeacons
-	if len(resp.Scope.Limitations.IBeacons) > 0 {
-		var listOfIds []int
-		for _, v := range resp.Scope.Limitations.IBeacons {
-			listOfIds = append(listOfIds, v.ID)
-		}
-		out_scope_limitations[0]["ibeacon_ids"] = listOfIds
-		limitationsSet = true
-	}
-
-	// User Groups
-	if len(resp.Scope.Limitations.UserGroups) > 0 {
-		var listOfIds []int
-		for _, v := range resp.Scope.Limitations.UserGroups {
-			listOfIds = append(listOfIds, v.ID)
-		}
-		out_scope_limitations[0]["user_group_ids"] = listOfIds
-		limitationsSet = true
-	}
-
-	if limitationsSet {
-		out_scope[0]["limitations"] = out_scope_limitations
-	}
-
-	// Scope Exclusions
-
-	out_scope_exclusions := make([]map[string]interface{}, 0)
-	out_scope_exclusions = append(out_scope_exclusions, make(map[string]interface{}))
-	var exclusionsSet bool
-
-	// Computers
-	if len(resp.Scope.Exclusions.Computers) > 0 {
-		var listOfIds []int
-		for _, v := range resp.Scope.Exclusions.Computers {
-			listOfIds = append(listOfIds, v.ID)
-		}
-		out_scope_exclusions[0]["computer_ids"] = listOfIds
-		exclusionsSet = true
-	}
-
-	// Computer Groups
-	if len(resp.Scope.Exclusions.ComputerGroups) > 0 {
-		var listOfIds []int
-		for _, v := range resp.Scope.Exclusions.ComputerGroups {
-			listOfIds = append(listOfIds, v.ID)
-		}
-		out_scope_exclusions[0]["computer_group_ids"] = listOfIds
-		exclusionsSet = true
-	}
-
-	// Buildings
-	if len(resp.Scope.Exclusions.Buildings) > 0 {
-		var listOfIds []int
-		for _, v := range resp.Scope.Exclusions.Buildings {
-			listOfIds = append(listOfIds, v.ID)
-		}
-		out_scope_exclusions[0]["building_ids"] = listOfIds
-		exclusionsSet = true
-	}
-
-	// Departments
-	if len(resp.Scope.Exclusions.Departments) > 0 {
-		var listOfIds []int
-		for _, v := range resp.Scope.Exclusions.Departments {
-			listOfIds = append(listOfIds, v.ID)
-		}
-		out_scope_exclusions[0]["department_ids"] = listOfIds
-		exclusionsSet = true
-	}
-
-	// Network Segments
-	if len(resp.Scope.Exclusions.NetworkSegments) > 0 {
-		var listOfIds []int
-		for _, v := range resp.Scope.Exclusions.NetworkSegments {
-			listOfIds = append(listOfIds, v.ID)
-		}
-		out_scope_exclusions[0]["network_segment_ids"] = listOfIds
-		exclusionsSet = true
-	}
-
-	// JSS Users
-	if len(resp.Scope.Exclusions.JSSUsers) > 0 {
-		var listOfIds []int
-		for _, v := range resp.Scope.Exclusions.JSSUsers {
-			listOfIds = append(listOfIds, v.ID)
-		}
-		out_scope_exclusions[0]["jss_user_ids"] = listOfIds
-		exclusionsSet = true
-	}
-
-	// JSS User Groups
-	if len(resp.Scope.Exclusions.JSSUserGroups) > 0 {
-		var listOfIds []int
-		for _, v := range resp.Scope.Exclusions.JSSUserGroups {
-			listOfIds = append(listOfIds, v.ID)
-		}
-		out_scope_exclusions[0]["jss_user_group_ids"] = listOfIds
-		exclusionsSet = true
-	}
-
-	// IBeacons
-	if len(resp.Scope.Exclusions.IBeacons) > 0 {
-		var listOfIds []int
-		for _, v := range resp.Scope.Exclusions.IBeacons {
-			listOfIds = append(listOfIds, v.ID)
-		}
-		out_scope_exclusions[0]["ibeacon_ids"] = listOfIds
-		exclusionsSet = true
-	}
-
-	// Append Exclusions if they're set
-	if exclusionsSet {
-		out_scope[0]["exclusions"] = out_scope_exclusions
-	} else {
-		log.Println("No exclusions set") // TODO logging
-	}
-
-	// Set Scope to state
-	err = d.Set("scope", out_scope)
-=======
->>>>>>> d533f336
 	if err != nil {
 		// Handle not found error or other errors
 		return state.HandleResourceNotFoundError(err, d)
