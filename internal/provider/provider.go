--- conflicted
+++ resolved
@@ -201,18 +201,11 @@
 			"jamfpro_file_share_distribution_point": filesharedistributionpoints.DataSourceJamfProFileShareDistributionPoints(),
 			"jamfpro_network_segment":               networksegments.DataSourceJamfProNetworkSegments(),
 			"jamfpro_package":                       packages.DataSourceJamfProPackages(),
-<<<<<<< HEAD
 			// "jamfpro_policy":                        policies.DataSourceJamfProPolicies(),
 			"jamfpro_printer": printers.DataSourceJamfProPrinters(),
 			"jamfpro_script":  scripts.DataSourceJamfProScripts(),
 			"jamfpro_site":    sites.DataSourceJamfProSites(),
-=======
-			"jamfpro_policy":                        policies.DataSourceJamfProPolicies(),
-			"jamfpro_printer":                       printers.DataSourceJamfProPrinters(),
-			"jamfpro_script":                        scripts.DataSourceJamfProScripts(),
-			"jamfpro_site":                          sites.DataSourceJamfProSites(),
-			"jamfpro_user_group":                    usergroups.DataSourceJamfProUserGroups(),
->>>>>>> 524a6a13
+      "jamfpro_user_group":                    usergroups.DataSourceJamfProUserGroups(),
 		},
 		ResourcesMap: map[string]*schema.Resource{
 			"jamfpro_account":                       accounts.ResourceJamfProAccounts(),
