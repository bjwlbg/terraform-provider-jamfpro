// Example of creating a mobie device configuration profile in Jamf Pro for self service using a plist source file
resource "jamfpro_mobile_device_configuration_profile_plist" "mobile_device_configuration_profile_001" {
  name              = "your-mobile_device_configuration_profile-name"
  description       = "An example mobile device configuration profile."
  deployment_method = "Install Automatically"
  level             = "Device Level"
  payloads          = file("${path.module}/path/to/your.mobileconfig")

  // Optional Block
<<<<<<< HEAD
  site_id = 967
  
  // Optional Block
  category_id = 5
=======
   site_id = 1

// Optional Block
  category_id = 1
>>>>>>> 67231783

  scope {
    all_mobile_devices = true
    all_jss_users      = false

    mobile_device_ids = [101, 102, 103]
    mobile_device_group_ids = [201, 202]
    building_ids = [301]
    department_ids = [401, 402]
    jss_user_ids = [501, 502]
    jss_user_group_ids = [601, 602]

    limitations {
      network_segment_ids = [701, 702]
      ibeacon_ids = [801]
      directory_service_or_local_usernames = ["Jane Smith","John Doe"]
      directory_service_usergroup_ids = [1001, 1002]
    }

    exclusions {
      mobile_device_ids = [1101, 1102]
      mobile_device_group_ids = [1201]
      building_ids = [1301, 1302]
      department_ids = [1401]
      network_segment_ids = [1501, 1502]
      jss_user_ids = [1601, 1602]
      jss_user_group_ids = [1701]
      directory_service_or_local_usernames = ["Jane Smith","John Doe"]
      directory_service_usergroup_ids = [1001, 1002]
      ibeacon_ids = [1801]
    }
  }
}

resource "jamfpro_mobile_device_configuration_profile_plist" "mobile_device_configuration_profile_002" {
  name             = "Profile 002"
  description      = "Description for Profile 002"
  level            = "User Level"
  deployment_method = "Make Available in Self Service"
  redeploy_on_update = "All"
  payloads         = file("path/to/profile_002.mobileconfig")

  scope {
    all_mobile_devices   = false
    all_jss_users        = true
    mobile_device_ids    = [4, 5, 6]
    mobile_device_group_ids = [3, 4]
    building_ids         = [2]
    department_ids       = [2]
    jss_user_ids         = [3, 4]
    jss_user_group_ids   = [2]
  }
}<|MERGE_RESOLUTION|>--- conflicted
+++ resolved
@@ -6,19 +6,14 @@
   level             = "Device Level"
   payloads          = file("${path.module}/path/to/your.mobileconfig")
 
-  // Optional Block
-<<<<<<< HEAD
+// Optional Block
+
   site_id = 967
   
-  // Optional Block
+// Optional Block
   category_id = 5
-=======
-   site_id = 1
-
+  
 // Optional Block
-  category_id = 1
->>>>>>> 67231783
-
   scope {
     all_mobile_devices = true
     all_jss_users      = false
